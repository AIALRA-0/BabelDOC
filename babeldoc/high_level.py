--- conflicted
+++ resolved
@@ -294,54 +294,6 @@
         original_pdf_path = translation_config.input_file
         logger.info(f"start to translate: {original_pdf_path}")
         start_time = time.time()
-<<<<<<< HEAD
-=======
-        doc_input = Document(original_pdf_path)
-        if translation_config.debug:
-            logger.debug("debug mode, save decompressed input pdf")
-            output_path = translation_config.get_working_file_path(
-                "input.decompressed.pdf",
-            )
-            doc_input.save(output_path, expand=True, pretty=True)
-        # Continue with original processing
-        temp_pdf_path = translation_config.get_working_file_path("input.pdf")
-        doc_pdf2zh = Document(original_pdf_path)
-        resfont = "china-ss"
-
-        # 修复 pdf 文件中 xref 为 null 的情况
-        for i in range(1, doc_pdf2zh.xref_length()):
-            try:
-                if doc_pdf2zh.xref_object(i) == "null":
-                    doc_pdf2zh.update_object(i, "[]")
-            except Exception:
-                logger.warning(f"try fix xref {i} fail, continue")
-
-        for page in doc_pdf2zh:
-            page.insert_font(resfont, None)
-
-        resfont = None
-        doc_pdf2zh.save(temp_pdf_path)
-        il_creater = ILCreater(translation_config)
-        il_creater.mupdf = doc_input
-        xml_converter = XMLConverter()
-        logger.debug(f"start parse il from {temp_pdf_path}")
-        with Path(temp_pdf_path).open("rb") as f:
-            start_parse_il(
-                f,
-                doc_zh=doc_pdf2zh,
-                resfont=resfont,
-                il_creater=il_creater,
-                translation_config=translation_config,
-            )
-        logger.debug(f"finish parse il from {temp_pdf_path}")
-        docs = il_creater.create_il()
-        logger.debug(f"finish create il from {temp_pdf_path}")
-        if translation_config.debug:
-            xml_converter.write_json(
-                docs,
-                translation_config.get_working_file_path("create_il.debug.json"),
-            )
->>>>>>> d4943a1f
 
         # Check if split translation is enabled
         if not translation_config.enable_split:
@@ -468,7 +420,7 @@
     for i in range(1, doc_pdf2zh.xref_length()):
         try:
             if doc_pdf2zh.xref_object(i) == "null":
-                doc_pdf2zh.update_object(i, "null")
+                doc_pdf2zh.update_object(i, "[]")
         except Exception:
             logger.warning(f"try fix xref {i} fail, continue")
 
